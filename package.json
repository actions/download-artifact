{
  "name": "download-artifact",
  "version": "6.0.0",
  "description": "Download an Actions Artifact from a workflow run",
  "engines": {
    "node": ">=24"
  },
  "main": "dist/index.js",
  "scripts": {
    "build": "tsc",
    "release": "ncc build src/download-artifact.ts && git add -f dist/",
    "check-all": "concurrently \"npm:format-check\" \"npm:lint\" \"npm:build\"",
    "format": "prettier --write **/*.ts",
    "format-check": "prettier --check **/*.ts",
    "lint": "eslint **/*.ts",
    "test": "jest"
  },
  "repository": {
    "type": "git",
    "url": "git+https://github.com/actions/download-artifact.git"
  },
  "keywords": [
    "Actions",
    "GitHub",
    "Artifacts",
    "Download"
  ],
  "author": "GitHub",
  "license": "MIT",
  "bugs": {
    "url": "https://github.com/actions/download-artifact/issues"
  },
  "homepage": "https://github.com/actions/download-artifact#readme",
  "dependencies": {
<<<<<<< HEAD
    "@actions/artifact": "5.0.0",
    "@actions/core": "^2.0.0",
    "@actions/github": "^6.0.1",
=======
    "@actions/artifact": "^4.0.0",
    "@actions/core": "^1.10.1",
    "@actions/github": "^5.1.1",
>>>>>>> f093f21c
    "minimatch": "^9.0.3"
  },
  "devDependencies": {
    "@types/jest": "^29.5.14",
    "@types/node": "^24.1.0",
    "@typescript-eslint/eslint-plugin": "^6.14.0",
    "@vercel/ncc": "^0.33.4",
    "concurrently": "^5.2.0",
    "eslint": "^8.55.0",
    "eslint-plugin-github": "^4.10.1",
    "eslint-plugin-prettier": "^5.0.1",
    "jest": "^29.7.0",
    "prettier": "^3.1.1",
    "ts-jest": "^29.2.6",
    "ts-node": "^10.9.2",
    "typescript": "^5.3.3"
  },
  "overrides": {
    "uri-js": "npm:uri-js-replace@^1.0.1"
  }
}<|MERGE_RESOLUTION|>--- conflicted
+++ resolved
@@ -32,15 +32,9 @@
   },
   "homepage": "https://github.com/actions/download-artifact#readme",
   "dependencies": {
-<<<<<<< HEAD
-    "@actions/artifact": "5.0.0",
+    "@actions/artifact": "^5.0.0",
     "@actions/core": "^2.0.0",
     "@actions/github": "^6.0.1",
-=======
-    "@actions/artifact": "^4.0.0",
-    "@actions/core": "^1.10.1",
-    "@actions/github": "^5.1.1",
->>>>>>> f093f21c
     "minimatch": "^9.0.3"
   },
   "devDependencies": {
