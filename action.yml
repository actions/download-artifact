--- conflicted
+++ resolved
@@ -39,11 +39,7 @@
   download-path:
     description: 'Path of artifact download'
 runs:
-<<<<<<< HEAD
   using: 'node24'
-  main: 'dist/index.js'
-=======
-  using: 'node16'
   main: 'dist/index.js'
 steps:
 - uses: actions/checkout@v3
@@ -53,5 +49,4 @@
     name: my-artifact
     
 - name: Display structure of downloaded files
-  run: ls -R
->>>>>>> eb1cfa0a
+  run: ls -R